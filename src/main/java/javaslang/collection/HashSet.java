--- conflicted
+++ resolved
@@ -352,19 +352,14 @@
     }
 
     @Override
-<<<<<<< HEAD
     public T reduceRight(BiFunction<? super T, ? super T, ? extends T> op) {
         return null;
-=======
+    }
+
+    @Override
     public HashSet<T> remove(T element) {
         final HashArrayMappedTrie<T, Object> newTree = tree.remove(element);
         return newTree == tree ? this : new HashSet<>(newTree);
->>>>>>> 2933381c
-    }
-
-    @Override
-    public HashSet<T> remove(T element) {
-        return new HashSet<>(tree.remove(element));
     }
 
     @Override
