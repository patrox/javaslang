--- conflicted
+++ resolved
@@ -108,7 +108,6 @@
         return List.ofAll(this);
     }
 
-<<<<<<< HEAD
     /**
      * Converts this TraversableOnce to a HashMap.
      *
@@ -119,11 +118,7 @@
      */
     default <K, V> HashMap<K, V> toHashMap(Function<? super T, ? extends Map.Entry<? extends K, ? extends V>> f) {
         Objects.requireNonNull(f, "f is null");
-        return HashMap.ofAll(toList().map(f::apply));
-=======
-    default <K, V> Map<K, V> toMap(Function<? super T, ? extends Map.Entry<? extends K, ? extends V>> f) {
-        return HashMap.<K, V>ofAll(toList().map(f::apply));
->>>>>>> b2bf6449
+        return HashMap.<K, V> ofAll(toList().map(f::apply));
     }
 
     /**
